--- conflicted
+++ resolved
@@ -16,11 +16,13 @@
     resolve: {
       dedupe: ["react", "react-dom"],
     },
-<<<<<<< HEAD
     define: {
       __DEV_WATCH__: JSON.stringify(process.env.DEV_LOGGING === "true"),
       __LOGGING_FILTER__: JSON.stringify(
         process.env.DEV_LOGGING_NAMESPACES || "*",
+      ),
+      __VIEW_SERVER_API_URL__: JSON.stringify(
+        process.env.VIEW_SERVER_API_URL || "/api",
       ),
     },
   };
@@ -45,11 +47,7 @@
           formats: ["es"],
         },
         rollupOptions: {
-          external: [
-            "react",
-            "react-dom",
-
-          ],
+          external: ["react", "react-dom"],
           output: {
             globals: {
               react: "React",
@@ -81,24 +79,4 @@
       },
     };
   }
-=======
-    sourcemap: true,
-  },
-  plugins: [
-    react({
-      jsxRuntime: "automatic",
-      fastRefresh: true,
-    }),
-  ],
-  resolve: {
-    dedupe: ["react", "react-dom"],
-  },
-  define: {
-    __DEV_WATCH__: JSON.stringify(process.env.DEV_LOGGING === "true"),
-    __LOGGING_FILTER__: JSON.stringify(
-      process.env.DEV_LOGGING_NAMESPACES || "*",
-    ),
-    __VIEW_SERVER_API_URL__: JSON.stringify(process.env.VIEW_SERVER_API_URL || "/api"),
-  },
->>>>>>> ab66beb3
 });