--- conflicted
+++ resolved
@@ -9,11 +9,8 @@
 - Inspect View: Add support for cmd + arrow up/down to navigate the samples list.
 - Inspect View: Improve scroll keyboard handling in sample transcript view.
 - Inspect View: Improve scroll keyboard handling in sample messages view.
-<<<<<<< HEAD
 - Inspect View: Improve find support within sample list, transcript, and messages.
-=======
 - Inspect View: Fix issue that would result in `attachments:/` appearing in content when viewing running samples.
->>>>>>> 28758b89
 - Bugfix: Fix file info on filesystem without mtime.
 - Bugfix: Correct rendering of tool call errors in running samples transcript.
   
