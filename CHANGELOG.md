<<<<<<< HEAD
## Unreleased

- Support for using tools from [Model Context Protocol](https://inspect.aisi.org.uk/tools-mcp.html) providers.
=======
## v0.3.84 (07 April 2025)

- Bugfix: Suppress link click behavior in vscode links.
>>>>>>> 6c6e45b7

## v0.3.83 (07 April 2025)

- Inspect View: [Live updates](https://inspect.aisi.org.uk/log-viewer.html#live-view) to running evaluation logs.
- [Agent](https://inspect.aisi.org.uk/agents.html) protocol and [inspect_ai.agent](https://inspect.aisi.org.uk/reference/inspect_ai.agent.html) module with new system for creating, composing, and executing agents.
- Scoring: New [grouped()](https://inspect.aisi.org.uk/scoring.html#metric-grouping) metric wrapper function, which applies a given metric to subgroups of samples defined by a key in sample metadata.
- Basic Agent: New `submit_append` option to append the submit tool output to the completion rather than replacing the completion (note that the new `react()` agent appends by default).
- Model API: New [execute_tools()](https://inspect.aisi.org.uk/reference/inspect_ai.model.html#execute_tools) function (replaces deprecated `call_tools()` function) which handles agent handoffs that occur during tool calling.
- Model API: `generate_loop()` method for calling generate with a tool use loop.
- Model API: `ToolSource` for dynamic tools inputs (can be used in calls to `model.generate()` and `execute_tools()`)
- Model API: Provide optional sync context manager for `Model` (works only with providers that don't require an async close).
- Anthropic: Add support for `tool_choice="none"` (added in v0.49.0, which is now required).
- Store: `instance` option for `store_as()` for using multiple instances of a `StoreModel` within a sample.
- Together AI: Updated `logprobs` to pass `1` rather than `True` (protocol change).
- Tools: `bash_session()` and `web_browser()` now create a distinct sandbox process each time they are instantiated.
- Computer Tool: Support for use of the native Open AI computer tool (available in the model `openai/computer-use-preview`)
- Task API: `task_with()` and `tool_with()` no longer copy the input task or tool (rather, they modify it in place and return it).
- Eval Set: Resolve tasks before each pass (ensure that each pass runs against an entirely new task instance).
- Eval Retry: Ability to retry any task in the registry, even if it has a custom `name` (save `registry_name` separately).
- Human Agent: Start task with clock paused and then automatically start it on container logins.
- Typed Store: `instance` option for `store_as()` for using multiple instances of a `StoreModel` within a sample.
- Typed Store: Raise error if attempting to embed a `StoreModel` within another `StoreModel`.
- Sandbox: New `sandbox_default()` context manager for temporarily changing the default sandbox.
- Docker: `write_file()` function now gracefully handles larger input file sizes (was failing on files > 2MB).
- Docker: Prevent low timeout values (e.g. 1 second) from disabling timeout entirely when they are retried.
- Display: Print warnings after task summaries for improved visibility.
- Inspect View: Fallback to content range request if inital HEAD request fails.
- Inspect View: Improve error message when view bundles are server from incompatible servers.
- Inspect View: Render messages in `user` and `assistant` solver events.
- Inspect View: Improved support for display of nested arrays.
- Inspect View: Improved rendering of complex scores and metrics.
- Inspect View: Properly handle filtering of dictionary scores.
- Inspect View: Render math in model input and output using katex.
- Inspect View: Improve sample score rendering (single scoring tab with scores rendered in a table).
- Inspect View: Improve sample count display in sample list footer.
- Inspect View: Properly refresh running evals when restoring from being backgrounded.
- Bugfix: Support for calling the `score()` function within Jupyter notebooks.
- Bugfix: Handle process lookup errors that can occur during timeout race conditions.
- Bugfix: Correctly capture and return logs from `eval()` when a cancellation occurs.
- Bugfix: Correctly handle custom `api_version` model argument for OpenAI on Azure.
- Bugfix: Correct handling for `None` passed to tool call by model for optional parameters.
- Bugfix: Cleanup automatically created `.compose.yml` when not in working directory.
- Bugfix: Prevent exception when navigating to sample that no longer exists in running samples display.

## v0.3.82 (02 April 2025)

- Bugfix: Correct handling of backward compatiblity for inspect-web-browser-tool image.
- Bugfix: Eval now properly exits when `max_tasks` is greater than total tasks

## v0.3.81 (30 March 2025)

- Requirements: Temporarily upper-bound `rich` to < 14.0.0 to workaround issue.

## v0.3.80 (30 March 2025)

- Google: Compatibility with httpx client in `google-genai` >= 1.8.0 (which is now required).
- Mistral: Compatibility with tool call schema for `mistralai` >= v1.6.0 (which is now required).
- Inspect View: Correctly parse NaN values (use JSON5 for all JSON parsing)

## v0.3.79 (26 March 2025)

- Google: Compatibility with v1.7 of google-genai package (create client per-generate request)
- Bugfix: Properly record scorer and metrics when there are multiple tasks run in an eval.

## v0.3.78 (25 March 2025)

- OpenAI: Ensure that assistant messages always have the `msg_` prefix in responses API.

## v0.3.77 (25 March 2025)

- New [think()](https://inspect.aisi.org.uk/tools-standard.html#sec-think) tool that provides models with the ability to include an additional thinking step.
- OpenAI: Support for the new [Responses API](https://inspect.ai-safety-institute.org.uk/providers.html#responses-api) and [o1-pro](https://platform.openai.com/docs/models/o1-pro) models.
- OpenAI: Remove base64-encoded audio content from API call JSON in ModelEvent.
- AzureAI: Support for use of native [OpenAI](https://inspect.ai-safety-institute.org.uk/providers.html#openai-on-azure) and [Mistral](https://inspect.ai-safety-institute.org.uk/providers.html#mistral-on-azure-ai) clients using service qualifiers (e.g. `openai/azure/gpt-4o-mini` or `mistral/azure/Mistral-Large-2411`). 
- OpenRouter: Handle "error" field in response object and retry for empty responses.
- Added `--metadata` option to eval for associating metadata with eval runs.
- Task display: Show reasoning tokens for models that report them.
- Anthropic: Include reasoning tokens in computation of total tokens
- Inspect View: Properly wrap tool input for non-code inputs like `think`.

## v0.3.76 (23 March 2025)

- [bash_session()](https://inspect.ai-safety-institute.org.uk/tools-standard.html#sec-bash-session) tool for creating a stateful bash shell that retains its state across calls from the model.
- [text_editor()](https://inspect.ai-safety-institute.org.uk/tools-standard.html#sec-text-editor) tool which enables viewing, creating and editing text files.
- Structured Output: Properly handle Pydantic BaseModel that contains other BaseModel definitions in its schema.
- OpenAI: Support for .wav files in audio inputs for gpt-4o-audio-preview.
- OpenAI: Strip 'azure' prefix from model_name so that model type checks all work correctly.
- OpenAI: Don't send `reasoning_effort` parameter to o1-preview (as it is not supported).
- Inspect View: Fix error sorting numeric or categorical score results.
- Inspect View: Properly wrap model API call text in the transcript.
- Bugfix: Only initialise display in eval_set if it wasn't initialised from the CLI
- Bugfix: Set the global log level based on the specified Inspect log level.
- Bugfix: Resolve issue when deserialising a SubtaskEvent from a log file which does not have a completed time.
- Bugfix: Fix unnecessary warnings about task arguments.
- Bugfix: When a task does not take a kwargs argument, only warn if the provided argument is not valid.

## v0.3.75 (18 March 2025)

- Model API: Specifying a default model (e.g. `--model`) is no longer required (as some evals have no model or use `get_model()` for model access).
- Tasks can now directly specify a `model`, and model is no longer a required axis for parallel tasks.
- Eval Set: Improved parallelisation in scheduler (all pending tasks are now run together rather than in model groups).
- Don't generate `id` for `ChatMessage` when deserialising (`id` is now `str | None` and is only populated when messages are directly created).
- Log: Support for zip64 extensions required to read some log files that are larger than 4GB.
- Anthropic: Provide `reasoning_tokens` for standard thinking blocks (redacted thinking not counted).
- Google: Improve checking of `APIError` status codes for retry.
- CLI: Added `--env` option for defining environment variables for the duration of the `inspect` process.
- Inspect View: Fix issue generating diffs for nested arrays.
- Inspect View: Fix layout issue with sample error display in sample detail summary.
- Inspect View: Better support large eval files (in excess of 4GB).
- Inspect View: Correctly display 'None' when passed in tool calls.
- Inspect View: Fix 'Access Denied' error when using `inspect view` and viewing the log in a browser.
- Bugfix: Properly handle nested Pydantic models when reading typed store (`store_as()`) from log.
- Bugfix: Enable passing `solver` list to `eval()` (decorate `chain` function with `@solver`).
- Bugfix: Support deserializing custom sandbox configuration objects when said sandbox plugin is not installed.
- Bugfix: Fix error in sample filtering autocomplete (could cause autocomplete to fail and show an error in js console).

## v0.3.74 (15 March 2025)

- Bugfix: Exclude chat message `id` from cache key (fixes regression in model output caching).

## v0.3.73 (14 March 2025)

- Constrain model output to a particular JSON schema using [Structured Output](https://inspect.aisi.org.uk/structured.html) (supported for OpenAI, Google, and Mistral).
- New "HTTP Retries" display (replacing the "HTTP Rate Limits" display) which counts all retries and does so much more consistently and accurately across providers.
- The `ModelAPI` class now has a `should_retry()` method that replaces the deprecated `is_rate_limit()` method.
- The "Generate..." progress message in the Running Samples view now shows the number of retries for the active call to `generate()`.
- New `inspect trace http` command which will show all HTTP requests for a run.
- More consistent use of `max_retries` and `timeout` configuration options. These options now exclusively control Inspect's outer retry handler; model providers use their default behaviour for the inner request, which is typically 2-4 retries and a service-appropriate timeout.
- Improved async implementation using AnyIO (can now optionally run Trio rather than asyncio as the [async backend](https://inspect.aisi.org.uk/parallelism.html#async-backends)).
- Agent Bridge: Correct handling for `tool_choice` option.
- Model API: `ChatMessage` now includes an `id` field (defaults to auto-generated uuid).
- OpenAI: More flexible parsing of content parts (some providers omit the "type" field); support for "reasoning" content parts.
- Anthropic: Retry api connection errors and remote protocol errors that occur during streaming.
- Mistral: Update to new Mistral API (v1.5.1 of `mistralai` is now required).
- Logging: Inspect no longer sets the global log level nor does it allow its own messages to propagate to the global handler (eliminating the possiblity of duplicate display). This should improve compatibility with applications that have their own custom logging configured. 
- Tasks: For filesystem based tasks, no longer switch to the task file's directory during execution (directory switching still occurs during task loading). Specify `@task(chdir=True)` to preserve the previous behavior.
- Bugfix: Fix issue with deserializing custom sandbox configuration objects.
- Bugfix: Handle `parallel_tool_calls` correctly for OpenAI models served through Azure.

## v0.3.72 (03 March 2025)

- Computer: Updated tool definition to match improvements in Claude Sonnet 3.7.

## v0.3.71 (01 March 2025)

- Anthropic: Support for [extended thinking](https://inspect.aisi.org.uk/reasoning.html#claude-3.7-sonnet) features of Claude Sonnet 3.7 (minimum version of `anthropic` package bumped to 0.47.1).
- Reasoning: `ContentReasoning` type for representing model reasoning blocks.
- Reasoning: `reasoning_tokens` for setting maximum reasoning tokens (currently only supported by Claude Sonnet 3.7)
- Reasoning: `reasoning_history` can now be specified as "none", "all", "last", or "auto" (which yields a provider specific recommended default).
- Web Browser: [Various improvements](https://github.com/UKGovernmentBEIS/inspect_ai/pull/1314) to performance and robustness along with several bug fixes.
- OpenAI: Provide long connection (reasoning friendly) socket defaults in http client 
- OpenAI: Capture `reasoning_tokens` when reported.
- OpenAI: Retry on rate limit requests with "Request too large".
- OpenAI: Tolerate `None` for assistant content (can happen when there is a refusal).
- Google: Retry requests on more HTTP status codes (selected 400 errors and all 500 errors). 
- Event Log: Add `working_start` attribute to events and `completed` and `working_time` to model, tool, and subtask events.
- Human Agent: Add `task quit` command for giving up on tasks.
- Human Agent: Don't emit sandbox events for human agent
- Inspect View: Improve rendering of JSON within logging events.
- Inspect View: Improve virtualized rendering of Sample List, Sample Transcript, and Sample Messages.
- Task Display: Let plugins display counters ('rich' and 'full' display modes only).
- Inspect View: Fix layout issues with human agent terminal session playback.
- Inspect View: Improve tool input / output appearance when rendered in VSCode.
- Inspect View: Display reasoning tokens in model usage for the samples and for the complete eval.
- Inspect View: Improve model api request / response output when rendere in VSCode.
- Inspect View: Improve rendering of some tool calls in the transcript.
- Bugfix: Fix audio and video inputs for new Google GenAI client.
- Bugfix: Ensure that token limits are not enforced during model graded scoring.
- Bugfix: Catch standard `TimeoutError` for running shell commands in the computer tool container.
- Bugfix: Correct combination of consecutive string based user messages for Anthropic provider.

## v0.3.70 (25 February 2025)

- [working_limit](https://inspect.aisi.org.uk/errors_and_limits.html#working-limit) option for specifying a maximum working time (e.g. model generation, tool calls, etc.) for samples.
- Added `SandboxEvent` to transcript for recording sandbox execution and I/O.
- Sandboxes: `as_type()` function for checked downcasting of `SandboxEnvironment`
- Remove root logging handlers upon Inspect logger initialisation (as they result in lots of log spam if left installed).
- Only explicitly set `state.completed=True` when entering scoring (`basic_agent()` no longer sets `completed` so can be used in longer compositions of solvers).
- Add `uuid` property to `TaskState` and `EvalSample` (globally unique identifer for sample run).
- Add `cleanup` to tasks for executing a function at the end of each sample run.
- Agent `bridge()` is now compatible with the use of a custom `OPENAI_BASE_URL`.
- Mistral: Bump required version of `mistralai` package to 1.5 (required for `working_limit`).
- Truncate tracebacks included in evaluation log to a maximum of 1MB.
- Compatiblity with textual version 2.0 (remove upper bound).
- Align with HF datasets `fsspec` version contraints to avoid pip errors when installing alongside `datasets`.
- Bugfix: Fix issue with tools that had an ordinary `dict` as a parameter.
- Bugfix: Print the correct container `sample_id` for `--no-sandbox-cleanup`.

## v0.3.69 (20 February 2025)

- Google provider updated to use the [Google Gen AI SDK](https://googleapis.github.io/python-genai/), which is now the recommended API for Gemini 2.0 models.
- Task display: Use cooperative cancellation for cancel buttons in task display.
- Task display: Print task progress every 5 seconds for 'plain' display mode.
- Task display: Handle click on running samples tab when there is no transcript.
- Docker: Print stderr from `compose up` when no services startup successfully. 
- Docker: Print sample id and epoch for each container when using `--no-sandbox-cleanup`
- Mistral: Create and destroy client within generate.
- Inspect View: Fix display of score dictionaries containing boolean values
- Bugfix: Catch standard `TimeoutError` for subprocess timeouts (ensure kill/cleanup of timed out process).

## v0.3.68 (19 February 2025)

- Task display: Improve spacing/layout of final task display.
- Textual: speicfy broader range of compatible versions (v0.86.2 to v1.0.0)

## v0.3.67 (18 February 2025)

- Memoize calls to `get_model()` so that model instances with the same parameters are cached and re-used (pass `memoize=False` to disable).
- Async context manager for `Model` class for optional scoped usage of model clients.
- New `assistant_message()` solver.
- Prompt templates: Ignore template placeholders that don't map to passed parameters in `prompt_template()`, and system/user/assistant solvers.
- Google: Handle system messages with content lists and input with system but no user messages.
- Google: Ensure that a completion choice is provided even when none are returned by the service.
- Inspect View: Improve the display of subtasks with no inputs or events.
- Inspect View: Fix transcript display of phantom subtask or other phantom events.
- Inspect View: Fix formatting issues in sample error display
- Bugfix: Raise error for empty dataset (rather than providing a dummy sample).
- Bugfix: Specify markup=False for textual static controls (stricter parser in textual 2.0 leading to exceptions).
- Bugfix: Temporarily pin to textual==1.0.0 while they chase all of their regressions in 2.0

## v0.3.66 (17 February 2025)

- Docker: Correct compose file generation for Dockerfiles w/ custom stem or extension.
- Escape brackets when rendering task config (another textual 2.0 fix)

## v0.3.65 (16 February 2025)

- Compatibility with textual 2.0 (which had several breaking changes).
- Inspect View: Improve scorer display formatting.
- Bugfix: Inspect view now correctly renders arrays with embedded `null` values.
- Bugfix: Inspect view now correctly handles scorers with no metrics.

## v0.3.64 (14 February 2025)

- [Reference documentation](https://inspect.aisi.org.uk/reference/) for Python API and CLI commands.
- Add support for [clustered standard errors](https://inspect.aisi.org.uk/scorers.html#clustered-standard-errors) via a new `cluster` parameter for the `stderr()` metric.
- Improvements to [scoring workflow](https://inspect.aisi.org.uk/scorers.html#sec-scorer-workflow) (`inspect score` command and `score()` function).
- Metrics now take `list[SampleScore]` rather than `list[Score]` (previous signature is deprecated but still works with a warning).
- Use a sample adjustment for the `var()` metric.
- Google: Speculative fix for completion candidates not being returned as a list.
- Python and Bash tools: Add `sandbox` argument for running in non-default sandboxes.
- Transcript: Log `ScoreEvent` (with `intermediate=True`) when the `score()` function is called.
- Transcript: Add `source` field to `InfoEvent` and use it for events logged by the human agent.
- Docker: Support Dockerfiles with `.Dockerfile` extension.
- Docker: Raise error when there is an explicitly configured `container_name` (incompatible with epochs > 1).
- Docker: Dynamically set `compose up` timeout when there are `healthcheck` entries for services.
- Log: Validate that `log_dir` is writeable at startup.
- Log: Write eval config defaults into log file (rather than `None`).
- Bugfix: Always honor level-level-transcript setting for transcript logging.
- Bugfix: Fix some dynamic layout issues for sample sandbox view.

## v0.3.63 (07 February 2025)

- Add [OpenRouter](https://inspect.aisi.org.uk/providers.html#openrouter) model provider.
- Inspect View: Convert codebase from JS/Preact to Typescript/React
- Add `shuffle_choices` to dataset and dataset loading funtions. Deprecate `shuffle` parameter to the `multiple_choice` solver.
- Add `stop_words` param to the `f1` scorer. `stop_words` will be removed from the target and answer during normalization.
- Tools: Handle return of empty list from tool calls.
- Computer: Moved out of beta (i.e. from `inspect_ai.tool.beta` into `inspect_ai.tool`).
- Sandboxes: Docker now uses `tee` for write_file operations.
- Inspect View: Handle Zip64 zip files (for log files greater than 4GB)
- Bugfix: Change `type` parameter of `answer()` to `pattern` to address registry serialisation error.
- Bugfix: Restore printing of request payloads for 400 errors from Anthropic.
- Bugfix: Log transcript event for solver provided scores (improves log viewer display of solver scoring)

## v0.3.62 (03 February 2025)

- Various improvements for [reasoning models](https://github.com/UKGovernmentBEIS/inspect_ai/pull/1229) including extracting reasoning content from assistant messages.
- OpenAI: Handle `reasoning_effort`, `max_tokens`, `temperature`, and `parallel_tool_calls` correctly for o3 models.
- OpenAI: Map some additional 400 status codes to `content_filter` stop reason.
- Anthropic: Handle 413 status code (Payload Too Large) and map to `model_length` StopReason.
- Tasks: Log sample with error prior to raising task-ending exception.
- Python: Enhance prompt to emphasise that it is a script rather than a notebook.
- Computer: Various improvements to image including desktop, python, and VS Code configuration.
- Bugfix: Don't download full log from S3 for header_only reads.

## v0.3.61 (31 January 2025)

- Computer: Enable viewing computer tool's remote mouse cursor via VNC.
- Computer: Disable lock screen on from computer tool reference image.
- Limits: Amend `SampleLimitExceededError` with current `state` so that messages, etc. are preserved when limits are hit.
- Tools: Properly handle image dispatching when multiple tool calls are made by assistant.
- Anthropic: Raise error on 400 status not identified as model_length or content_filter.
- Basic Agent: `incorrect_message` can now optionally be an async function.
- Bugfix: Remove `suffix` from `eval-set` CLI args.
- Bugfix: Only catch `Exception` from sandboxenv_init (allow cancelled to propagate)

## v0.3.60 (29 January 2025)

- [Agent Bridge](https://inspect.aisi.org.uk/agent-bridge.html) for integrating external agent frameworks with Inspect.
- [Goodfire](https://inspect.aisi.org.uk/models.html#goodfire) model provider.
- Add `@wraps` to functions wrapped by Inspect decorators to preserve type information.
- Hugging Face: Add support for stop sequences for HF models.
- Docker: More robust parsing of version strings (handle development versions).
- Vertex: Support for Anthropic models hosted on Vertex.
- OpenAI: Read `refusal` field from assistant message when provided.
- OpenAI: Use qualifiers rather than model args for OpenAI on other providers (`openai/azure`)
- Anthropic: Don't insert '(no content)' into cannonical messages list (do only on replay)
- Anthropic: Use qualifiers rather than model args for Anthropic on other providers (`anthropic/bedrock`, `anthropic/vertex`).
- Anthropic: Suport for `extra_body` model arg (for adding additional JSON properties to the request)
- Basic Agent: Append `tools` to `state` so that tools added in `init` are preserved.
- Scoring: Always provide half-again the sample time limit for scoring.
- Bugfix: Fix issue w/ approvals for samples with id==0.
- Bugfix: Use "plain" display when running eval_async() outside of eval().
- Bugfix: Fix issue with multiple scorers of the same type in a task.

## v0.3.59 (24 January 2025)

- Beta version of [computer()](https://inspect.aisi.org.uk/tools-standard.html#sec-computer) tool which models with a computer desktop environment.
- `user_message()` solver for appending parameterised user messages.
- `prompt_template()`, `system_message()` and `user_message()` solver now also include the sample `store` in substitution parameters.
- Limits: Enforce token and message limit at lower level (not longer required to check `state.completed` for limit enforcement).
- Limits: Enforce [custom limits](https://inspect.aisi.org.uk/errors-and-limits.html#custom-limit) for samples by raising `SampleLimitExceededError`.
- Tasks: Optional ability for solvers to [yield scores](https://inspect.aisi.org.uk/solvers.html#sec-scoring-in-solvers) for a task.
- Model API: Log model calls that result in bad request errors.
- Tools: `model_input` option that determines how tool call result content is played back to the model.
- Tools: Don't attempt to marshall arguments of dynamic `ToolDef` with `**kwargs: Any` (just pass them through).
- Log warning when a non-fatal sample error occurs (i.e. errors permitted by the `fail_on_error` option) 
- Inspect View: allow filtering samples by compound expressions including multiple scorers. (thanks @andrei-apollo)
- Inspect View: improve rendering performance and stability for the viewer when viewing very large eval logs or samples with a large number of steps.
- Task display: Improved `plain` mode with periodic updates on progress, metrics, etc.
- Google: Update to v0.8.4 of google-generativeai (py.typed support and removal of logprobs generation options)
- Google: Support for string enums (e.g. `Literal["a", "b", "c"])`) in tool function declarations.

## v0.3.58 (16 January 2025)

- Support for [audio and video](https://inspect.aisi.org.uk/multimodal.html) inputs for Open AI and Google Gemini models.
- Task display: Added Timeout Tool button for manually timing out a tool call.
- Task display: Automatically switch to "plain" mode when running in a background thread
- Sandboxes: Setup and initialisation errors are now handled at the sample level.
- Sandboxes: Increase setup script timeout to 5 minutes (from 30 seconds) and do not retry setup scripts (in case they aren't idempotent).
- Sandboxes: Add `timeout_retry` option (defaulting to `True`) to `exec()` function.
- Sandboxes: Add `type` and  optional `container` properties to `SandboxConnection`.
- Docker: Services which exit with status 0 during setup no longer cause an error.
- `task_with()` function for creating task variants.
- Added `--filter` argument to trace CLI commands for filtering on trace log message content.
- Print model conversations to terminal with `--display=conversation` (was formerly `--trace`, which is now deprecated).
- HuggingFace: Support models that don't provide a chat template (e.g. gpt2)
- Eval Set: Ensure that logs with status 'started' are retried.
- Rename the built in `bootstrap_std` metric to `bootstrap_stderr` (deprecate `bootstrap_std`)
- Bugfix: Fix duplication of summaries when eval log file is rewritten.

## v0.3.57 (09 January 2025)

- [Tracing API](https://inspect.aisi.org.uk/tracing.html#tracing-api) for custom trace logging.
- Inspect View: never truncate tool result images and display at default width of 800px.
- Inspect View: display tool error messages in transcript when tool errors occur.
- Inspect View: display any completed samples even if the task fails because of an error
- Inspect View: don't display the 'input' column heading if there isn't an input
- Open AI: Handle additional bad request status codes (mapping them to appropriate `StopReason`)
- Open AI: Use new `max_completion_tokens` option for o1 full.
- Web Browser: raise error when both `error` and `web_at` fields are present in response.
- Sandboxes: Apply dataset filters (limit and sample id) prior to sandbox initialisation.
- Docker: Prevent issue with container/project names that have a trailing underscore. 
- Store: initialise `Store` from existing dictionary.
- Log: provide `metadata_as` and `store_as` typed accessors for sample metadata and store.
- Tool parameters with a default of `None` are now supported.
- More fine graned HTML escaping for sample transcripts displalyed in terminal.
- Bugfix: prevent errors when a state or storage value uses a tilda or slash in the key name.
- Bugfix: Include input in sample summary when the sample input contains a simple string.

## v0.3.56 (01 January 2025)

- [Human Agent](https://inspect.aisi.org.uk/human-agent.html) solver for human baselining of computing tasks.
- [Typed interfaces](https://inspect.aisi.org.uk/typing.html) to `Sample` store and metadata using Pydantic models.
- [Approval policies](https://inspect.aisi.org.uk/approval.html#task-approvers) can now be defined at the `Task` level (`eval` level approval policies take precedence).
- Tools can now return `ContentText` and `ContentImage`.
- Move tool result images into subsequent user messages for models that don't support tools returning images.
- `SandboxConnection` that contains login information from sandboxes.
- `display_type()` function for detecting the current display type (e.g. "full", "rich", etc.)
- Trace: improved handling of `eval()` running in multiple processes at once (trace file per-process)
- Docker: don't apply timeouts to `docker build` and `docker pull` commands.
- Bugfix: fix issue w/ `store.get()` not auto-inserting `default` value.

## v0.3.55 (29 December 2024)

- Bedrock: redact authentication model args from eval logs.
- OpenAI: warn when `temperature` is used with o1 models (as it is not supported).
- Bugfix: spread args for cache trace logging.

## v0.3.54 (26 December 2024)

- [Tracing](https://inspect.aisi.org.uk/tracing.html) for diagnosing runs with unterminated action (e.g. model calls, docker commands, etc.).
- Provide default timeout/retry for docker compose commands to mitigate unreliability in some configurations.
- Switch to sync S3 writes to overcome unreliability observed when using async interface.
- Task display: Added `--no-score-display` option to disable realtime scoring metrics.
- Bugfix: Fix failure to fully clone samples that have message lists as input.
- llama-cpp-python: Support for `logprobs`.

## v0.3.53 (20 December 2024)

- OpenAI: Support for o1 including native tool calling and `reasoning_effort` generation option.
- Task API: Introduce `setup` step that always runs even if `solver` is replaced.
- Bedrock: Support for tool calling on Nova models.
- Bedrock: Support for custom `model_args` passed through to `session.Client`.
- Bedrock: Support for `jpeg` images.
- Bedrock: Correct max_tokens for llama3-8b, llama3-70b models on Bedrock.
- Inspect View: Various improvements to appearance of tool calls in transcript.
- Task display: Ensure that widths of progress elements are kept consistent across tasks.
- Sandboxes: New `max_sandboxes` option for (per-provider) maximum number of running sandboxes.
- Sandboxes: Remove use of aiofiles to mitigate potential for threading deadlocks.
- Concurrency: Do not use `max_tasks` as a lower bound for `max_samples`.
- Log recorder: Always re-open log buffer for `eval` format logs.
- Bugfix: Proper handling of text find for eval raw JSON display
- Bugfix: Correct handling for `--sample-id` integer comparisons.
- Bugfix: Proper removal of model_args with falsey values (explicit check for `None`)
- Bugfix: Properly handle custom metrics that return dictionaries or lists
- Bugfix: Proper sample count display when retrying an evaluation
- Bugfix: Fix inability to define and run tasks in a notebook.

## v0.3.52 (13 December 2024)

- Eval: `--sample-id` option for evaluating specific sample id(s).
- Bedrock: Detect and report HTTP rate limit errors.
- Azure AI: Add `emulate_tools` model arg to force tool emulation (emulation is enabled by default for Llama models).
- Basic Agent: Add `max_tool_output` parameter to override default max tool output from generate config.
- Inspect View: Correct display of sample ID for single sample tasks.
- Trace: Show custom tool views in `--trace` mode.
- Bugfix: Support for dynamic metric names in realtime scoring display.

## v0.3.51 (13 December 2024)

- Bugfix: Task display fails to load when no scorers are defined for a task.

## v0.3.50 (12 December 2024)

- Tools: Improved typing/schema support (unions, optional params, enums).
- Tools: Added `append` argument to `use_tools()` for adding (rather than replacing) the currently available tools.
- Docker sandbox: Streamed reads of stderr/stdout (enabling us to enforce output limits for read_file and exec at the source).
- Sandbox API: Enable passing `BaseModel` types for sandbox `config` (formerly only a file path could be passed).
- Task display: Show all task scores in realtime (expand task progress to see scores).
- Task display: Show completed samples and align progress more closely to completed samples (as opposed to steps).
- Task display: Show sample messages/tokens used (plus limits if specified).
- Task display: Resolve issue where task display would lose mouse input after VS Code reload.
- Datasets: Validate that all IDs in datasets are unique (as several downstream problems occur w/ duplicate IDs).
- Inspect View: Fix issue with incorrectly displayed custom tool views.
- Human approval: Use fullscreen display (makes approval UI async and enables rapid processing of approvals via the `Enter` key).
- Added `input_panel()` API for adding custom panels to the fullscreen task display.
- Log recorder: Methods are now async which will improve performance for fsspec filesystems with async implementations (e.g. S3)
- Log recorder: Improve `.eval` log reading performance for remote filesystem (eagerly fetch log to local buffer).
- Add `token_usage` property to `TaskState` which has current total tokens used across all calls to `generate()` (same value that is used for enforcing token limits).
- Add `time` field to `ModelOutput` that records total time spent within call to ModelAPI `generate()`.
- Web browser: Remove base64 images from web page contents (prevent filling up model context with large images).
- Match scorer: If the target of a match isn’t numeric, ignore the numeric flag and instead use text matching (improved handling for percentages).
- Hugging Face: Support for native HF tool calling for Llama, Mistral, Qwen, and others if they conform to various standard schemas.
- Hugging Face: `tokenizer_call_args` dict to specify custom args during tokenization, such as `max_length` and `truncation`.
- Azure AI: Fix schema validation error that occurred when model API returns `None` for `content`.
- Display: Throttle updating of sample list based on number of samples.
- Display: Add explicit 'ctrl+c' keybinding (as textual now disables this by default).
- Bugfix: Correct rate limit error display when running in fullscreen mode.
- Bugfix: `hf_dataset` now explicitly requires the `split` argument (previously, it would crash when not specified).
- Bugfix: Prevent cascading textual error when an error occurs during task initialisation.
- Bugfix: Correctly restore sample summaries from log file after amend.
- Bugfix: Report errors that occur during task finalisation.
  
## v0.3.49 (03 December 2024)

- Logging: Only call CreateBucket on Amazon S3 when the bucket does not already exist.
- Improve cancellation feedback and prevent multiple cancellations when using fullscreen display.
- Inspect View: Prevent circular reference error when rendering complex tool input.
- Inspect View: Resolve display issue with sorting by sample then epoch.

## v0.3.48 (01 December 2024)

- [Realtime display](https://github.com/UKGovernmentBEIS/inspect_ai/pull/865) of sample transcripts (including ability to cancel running samples).
- Scoring: When using a dictionary to map metrics to score value dictionaries, you may now use globs as keys. See our [scorer documentation](https://inspect.aisi.org.uk/scorers.html#sec-multiple-scorers) for more information.
- `EvalLog` now includes a [location](https://github.com/UKGovernmentBEIS/inspect_ai/pull/872) property indicating where it was read from.
- Use [tool views](https://inspect.aisi.org.uk/approval.html#tool-views) when rendering tool calls in Inspect View.
- Consistent behavior for `max_samples` across sandbox and non-sandbox evals (both now apply `max_samples` per task, formerly evals with sandboxes applied `max_samples` globally).
- Log files now properly deal with scores that produce Nan. (fixes [#834](https://github.com/UKGovernmentBEIS/inspect_ai/issues/834))
- Bash tool: add `--login` option so that e.g. .bashrc is read before executing the command.
- Google: Support for tools/functions that have no parameters.
- Google/Vertex: Support for `logprobs` and other new 1.5 (002 series) options.
- AzureAI: Change default max_tokens for Llama models to 2048 (4096 currently yields an error w/ Llama 3.1).
- Mistral: Various compatibility changes for their client and tool calling implementation.
- Handle exponents in numeric normalisation for match, include, and answer scorers.
- hf_dataset: Added `cached` argument to control whether to use a previously cached version of the dataset if available (defaults to `True`).
- hf_dataset: Added `revision` option to load a specific branch or commit SHA (when using `revision` datasets are always revalidated on Hugging Face, i.e. `cached` is ignored).
- Log viewer: Display sample ids rather than indexes.
- Log viewer: Add timestamps to transcript events.
- Log viewer: Metadata which contains images will now render the images.
- Log viewer: Show custom tool call views in messages display.
- Bugfix: Correctly read and forward image detail property.
- Bugfix: Correct resolution of global eval override of task or sample sandboxes.
- Bugfix: Don't do eval log listing on background threads (s3fs can deadlock when run from multiple threads).

## v0.3.47 (18 November 2024)

- Basic agent: Ensure that the scorer is only run once when max_attempts = 1.
- Basic agent: Support custom function for incorrect_message reply to model.
- Tool calling: Execute multiple tool calls serially (some models assume that multiple calls are executed this way rather than in parallel).
- Google: Combine consecutive tool messages into single content part; ensure no empty text content parts.
- AzureAI: Create and close client with each call to generate (fixes issue w/ using azureai on multiple passes of eval).
- Bedrock: Migrate to the [Converse API](https://docs.aws.amazon.com/bedrock/latest/userguide/conversation-inference-supported-models-features.html), which supports many more features including tool calling and multimodal models.
- Scoring: When using a dictionary to map metrics to score value dictionaries, you may now use globs as keys. See our [scorer documentation](https://inspect.aisi.org.uk/scorers.html#sec-multiple-scorers) for more information.
- Sample limit events will now appear in the transcript if a limit (e.g. message, token, or time limit) halt a sample. The sample list and sample detail also display the limit, if applicable.

## v0.3.46 (12 November 2024)

- [eval](https://inspect.aisi.org.uk/eval-logs.html#sec-log-format) is now the default log format (use `--log-format=json` to use old format).
- Base 64 images are now logged by default for all log formats (disable with `--no-log-images`).
- The log viewer now properly displays sample errors in the sample list for `eval` format log files.
- Improve path handling when using `inspect log convert` to convert a single log file.
- Web browser tool: Subtasks now each have independent web browser sessions.
- Anthropic: Ensure that assistant messages created in generate never have empty content lists.
- Increase sandbox `exec()` output limit from 1 MiB to 10 MiB.

## v0.3.45 (11 November 2024)

- [time_limit](https://inspect.aisi.org.uk/errors_and_limits.html#sample-limits) option for specifying a maximum execution time for samples.
- [read_eval_log_samples()](https://inspect.aisi.org.uk/eval-logs.html#streaming) function for streaming reads of `.eval` log files.
- Mistral: Support for multi-modal models (requires v1.2 of mistralai package).
- Groq: Support for multi-modal models (requires v0.11.0 of groq package).
- AzureAI: Use Model Inference API (preview) for implementation of model client.
- Bedrock: Fix parsing of Bedrock Mistral Large 2407 responses
- Apply standard sample error handling (fail-on-error, etc.) when running scorers.
- Fix issue with correctly logging task_args for eval-set tasks which are interrupted.
- Move `INSPECT_DISABLE_MODEL_API` into `generate()` (as opposed to `get_model()`)
- Always treat `.eval` files as logs (don't apply file name pattern restrictions as we do with `.json`).
- Log model calls when model providers return bad request errors
- Better lay out large numbers of configuration and parameters when displaying log files.
- The log viewer now properly displays sample scores for running tasks.
- Add `metadata` field to `ModelOutput` and provide various fields for the Groq provider.

## v0.3.44 (04 November 2024)

- Revert change to single epoch reducer behavior (regressed some scoring scenarios).

## v0.3.43 (04 November 2024)

- New binary [log format](https://inspect.aisi.org.uk/eval-logs.html#sec-log-format) which yields substantial size and speed improvements (JSON format log files are still fully supported and utilities for converting between the formats are provided).
- [Grok](https://docs.x.ai/) model provider.
- [llama-cpp-python](https://llama-cpp-python.readthedocs.io/en/latest/) local model provider.
- Extensions: correctly load extensions in packages where package name differs from dist name.
- Added `--model-config`, `--task-config`, and `--solver-config` CLI arguments for specifying model, task, and solver args using a JSON or YAML config file.
- View: properly render complex score objects in transcript.
- Write custom tool call views into transcript for use by Inspect View.
- Use `casefold()` for case-insensitive compare in `includes()`, `match()`, `exact()`, and `f1()` scorers.
- OpenAI: eliminate use of `strict` tool calling (sporadically supported across models and we already internally validate).
- Mistral: fix bug where base_url was not respected when passing both an api_key and base_url.
- Don't include package scope for task name part of log files.
- Improve performance of write_file for Docker sandboxes.
- Use user_data_dir rather than user_runtime_dir for view notifications.
- Implement `read_eval_log_sample()` for JSON log files.
- Log the list of dataset sample IDs.
- Limit `SandboxEnvironment.exec()` output streams to 1 MiB. Limit `SandboxEnvironment.read_file()` to 100 MiB.
- Add `INSPECT_DISABLE_MODEL_API` environment variable for disabling all Model APIs save for mockllm.
- Add optional `tool_call_id` param to `ModelOutput.for_tool_call()`.
- Support all JSON and CSV dataset arguments in `file_dataset()` function.

## v0.3.42 (23 October 2024)

- [ToolDef](https://inspect.aisi.org.uk/tools-custom.html#sec-dynamic-tools) class for dynamically creating tool definitions.
- Added `--tags` option to eval for tagging evaluation runs.
- Added APIs for accessing sample event transcripts and for creating and resolving attachments for larger content items.
- Cleanup Docker Containers immediately for samples with errors.
- Support Dockerfile as config path for Docker sandboxes (previously only supported compose files).
- Anthropic: remove stock tool use chain of thought prompt (many Anthropic models now do this internally, in other cases its better for this to be explicit rather than implicit).
- Anthropic: ensure that we never send empty text content to the API.
- Google: compatibility with google-generativeai v0.8.3
- Llama: remove extraneous <|start_header_id|>assistant<|end_header_id|> if it appears in an assistant message.
- OpenAI: Remove tool call id in user message reporting tool calls to o1- models.
- Use Dockerhub aisiuk/inspect-web-browser-tool image for web browser tool.
- Use ParamSpec to capture types of decorated solvers, tools, scorers, and metrics.
- Support INSPECT_EVAL_MODEL_ARGS environment variable for calls to `eval()`.
- Requirements: add lower bounds to various dependencies based on usage, compatibility, and stability.
- Added `include_history` option to model graded scorers to optionally include the full chat history in the presented question.
- Added `delimiter` option to `csv_dataset()` (defaults to ",")
- Improve answer detection in multiple choice scorer.
- Open log files in binary mode when reading headers (fixes ijson deprecation warning).
- Capture `list` and `dict` of registry objects when logging `plan`.
- Add `model_usage` field to `EvalSample` to record token usage by model for each sample.
- Correct directory handling for tasks that are imported as local (non-package) modules.
- Basic agent: terminate agent loop when the context window is exceeded.
- Call tools sequentially when they have opted out of parallel calling.
- Inspect view bundle: support for bundling directories with nested subdirectories.
- Bugfix: strip protocol prefix when resolving eval event content
- Bugfix: switch to run directory when running multiple tasks with the same run directory.
- Bugfix: ensure that log directories don't end in forward/back slash.

## v0.3.41 (11 October 2024)

- [Approval mode](https://inspect.aisi.org.uk/approval.html) for extensible approvals of tool calls (human and auto-approvers built in,  arbitrary other approval schemes via extensions).
- [Trace mode](https://inspect.aisi.org.uk/interactivity.html#sec-trace-mode) for printing model interactions to the terminal.
- Add `as_dict()` utility method to `Score`
- [Sample limits](https://inspect.aisi.org.uk/errors_and_limits.html#sample-limits) (`token_limit` and `message_limit`) for capping the number of tokens or messages used per sample ( `message_limit` replaces deprecated `max_messages`).
- Add `metadata` field to `Task` and record in log `EvalSpec`.
- Include datetime and level in file logger.
- Correct llama3 and o1 tool calling when empty arguments passed.
- Allow resolution of any sandbox name when there is only a single environment.
- Introduce `--log-level-transcript` option for separate control of log entries recorded in the eval log file
- Improve mime type detection for image content encoding (fixes issues w/ webp images).
- Fix memory leak in Inspect View worker-based JSON parsing.
- Add `fail_on_error` option for `eval_retry()` and `inspect eval-retry`.
- Defer resolving helper models in `self_critique()` and `model_graded_qa()`.
- Fix Docker relative path resolution on Windows (use PurePosixPath not Path)
- Restore support for `--port` and `--host` on Inspect View.

## v0.3.40 (6 October 2024)

- Add `interactive` option to `web_browser()` for disabling interactive tools (clicking, typing, and submitting forms).
- Provide token usage and raw model API calls for OpenAI o1-preview.
- Add support for reading CSV files of dialect 'excel-tab'.
- Improve prompting for Python tool to emphasise the need to print output.
- For `basic_agent()`, defer to task `max_messages` if none is specified for the agent (default to 50 is the task does not specify `max_messages`).
- Add optional `content` parameter to `ModelOutput.for_tool_call()`.
- Display total samples in Inspect View
- Prune `sample_reductions` when returning eval logs with `header_only=True`.
- Improved error message for undecorated solvers.
- For simple matching scorers, only include explanation if it differs from answer.

## v0.3.39 (3 October 2024)

- The sample transcript will now display the target for scoring in the Score Event (for newly run evaluations).
- Provide setter for `max_messages` on `TaskState`.
- Provide `max_messages` option for `basic_agent()` (defaulting to 50) and use it rather than any task `max_messages` defined.
- Improved implementation of disabling parallel tool calling (also fixes a transcript issue introduced by the original implementation).
- Improve quality of error messages when a model API key environment variable is missing.
- Improve prompting around letting the model know it should not attempt parallel web browser calls.

## v0.3.38 (3 October 2024)

- Rename `web_browser_tools()` to `web_browser()`, and don't export individual web browsing tools.
- Add `parallel` option to `@tool` decorator and specify `parallel=False` for web browsing tools.
- Improve prompting for web browser tools using more explicit examples.
- Improve prompting for `</tool_call>` end sequence for Llama models.
- Fix issue with failure to execute sample setup scripts.

## v0.3.37 (2 October 2024)

- Move evals into [inspect_evals](https://github.com/UKGovernmentBEIS/inspect_evals) package.

## v0.3.36 (2 October 2024)

- [Web Browser](https://inspect.aisi.org.uk/tools-standard.html#sec-web-browser) tool which provides a headless Chromium browser that supports navigation, history, and mouse/keyboard interactions.
- `auto_id` option for dataset readers to assign an auto-incrementing ID to records.
- Task args: don't attempt to serialise registry objects that don't have captured parameters.

## v0.3.35 (1 October 2024)

- Catch o1-preview "invalid_prompt" exception and convert to normal content_filter refusal.
- Terminate timed out subprocesses.
- Support 'anthropoic/bedrock/' service prefix for Anthropic models hosted on AWS Bedrock.
- Change score reducer behavior to always reduce score metadata to the value of the `metadata` field in the first epoch
- Improve task termination message (provide eval-retry prompt for tasks published in packages)
- Preserve type for functions decorated with `@task`.
- Various improvements to layout and display for Inspect View transcript.

## v0.3.34 (30 September 2024)

- Support for `max_tokens` on OpenAI o1 models (map to `max_completion_tokens`).
- Fix regression of log and debug options on `inspect view`
- Improved focus management for Inspect View
- Raise error if `epochs` is less than 1
- Improve code parsing for HumanEval (compatibility with Llama model output)

## v0.3.33 (30 September 2024)

- StopReason: Added "model_length" for exceeding token window and renamed "length" to "max_tokens".
- Capture solver input params for subtasks created by `fork()`.
- Option to disable ANSI terminal output with `--no-ansi` or `INSPECT_NO_ANSI`
- Add chain of thought option to `multiple_choice()` and export `MultipleChoiceTemplate` enumeration
- Allow Docker sandboxes configured with `x-default` to be referred to by their declared service name.
- Improved error messages for Docker sandbox initialisation.
- Improve legibility of Docker sandbox log entries (join rather than displaying as array)
- Display user message immediately proceeding assistant message in model call transcripts.
- Display images created by tool calls in the Viewer.
- Fix duplicated tool call output display in Viewer for Gemini and Llama models.
- Require a `max_messages` for use of `basic_agent()` (as without it, the agent could end up in an infinite loop).
- Load extension entrypoints per-package (prevent unnecessary imports from packages not being referenced).
- Track sample task state in solver decorator rather than solver transcript.
- Display solver input parameters for forked subtasks.
- Improvements to docker compose down cleanup: timeout, survive missing compose files.
- Always produce epoch sample reductions even when there is only a single epoch.
- Scores produced after being reduced retain `answer`, `explanation`, and `metadata` only if equal across all epochs.

## v0.3.32 (25 September 2024)

- Fix issue w/ subtasks not getting a fresh store() (regression from introduction of `fork()` in v0.3.30)
- Fix issue w/ subtasks that return None invalidating the log file.
- Make subtasks collapsible in Inspect View.
- Improved error reporting for missing `web_search()` provider environment variables.

## v0.3.31 (24 September 2024)

- Deprecated `Plan` in favor of `Solver` (with `chain()` function to compose multiple solvers).
- Added `max_tool_output` generation option (defaults to 16KB).
- Improve performance of `header_only` log reading (switch from json-stream to ijson).
- Add support for 0 retries to `eval-set` (run a single `eval` then stop).
- Tool calling fixes for update to Mistral v1.1. client.
- Always show `epochs` in task status (formerly wasn't included for multiple task display)
- Render transcript `info()` strings as markdown
- Eliminate log spam from spurious grpc fork message.
- Fix issue with hf_dataset shuffle=True not actually shuffling.
- Improved error handling when loading invalid setuptools entrypoints.
- Don't catch TypeError when calling tools (we now handle this in other ways)

## v0.3.30 (18 September 2024)

- Added `fork()` function to fork a `TaskState` and evaluate it against multiple solvers in parallel.
- Ensure that Scores produced after being reduced still retain `answer`, `explanation`, and `metadata`.
- Fix error when running `inspect info log-types`
- Improve scorer names imported from modules by not including the the module names.
- Don't mark messages read from cache with source="cache" (as this breaks the cache key)
- Add `cache` argument to `basic_agent()` for specifying cache policy for the agent.
- Add `cache` field to `ModelEvent` to track cache reads and writes.
- Compatibility with Mistral v1.1 client (now required for Mistral).
- Catch and propagate Anthropic content filter exceptions as normal "content_filter" responses.
- Fix issue with failure to report metrics if all samples had a score value of 0.
- Improve concurrency of Bedrock models by using aioboto3.
- Added [SWE Bench](https://github.com/UKGovernmentBEIS/inspect_evals/tree/main/src/inspect_evals/swe_bench), [GAIA](https://github.com/UKGovernmentBEIS/inspect_evals/tree/main/src/inspect_evals/gaia), and [GDM CTF](https://github.com/UKGovernmentBEIS/inspect_evals/tree/main/src/inspect_evals/gdm_capabilities/in_house_ctf) evals.

## v0.3.29 (16 September 2024)

- Added `--plan` and `-P` arguments to `eval` and `eval-set` commands for replacing the task default plan with another one.
- Improved support for eval retries when calling `eval()` or `eval_set()` with a `plan` argument.
- Don't log base64 images by default (re-enable logging with `--log-images`).
- Provide unique tool id when parsing tool calls for models that don't support native tool usage.
- Fix bug that prevented `epoch_reducer` from being used in eval-retry.
- Fix bug that prevented eval() level `epoch` from overriding task level `epoch`.

## v0.3.28 (14 September 2024)

- [basic_agent()](https://inspect.aisi.org.uk/agents.html#sec-basic-agent) that provides a ReAct tool loop with support for retries and encouraging the model to continue if its gives up or gets stuck.
- [score()](https://inspect.aisi.org.uk/solvers.html#sec-scoring-in-solvers) function for accessing scoring logic from within solvers.
- Ability to [publish](https://inspect.aisi.org.uk/log-viewer.html#sec-publishing) a static standalone Inspect View website for a log directory.
- `system_message()` now supports custom parameters and interpolation of `metadata` values from `Sample`.
- `generate()` solver now accepts arbitrary generation config params.
- `use_tools()` now accepts a variadic list of `Tool` in addition to literal `list[Tool]`.
- `bash()` and `python()` tools now have a `user` parameter for choosing an alternate user to run code as.
- `bash()` and `python()` tools now always return stderr and stdout no matter the exit status.
- Support for OpenAI o1-preview and o1-mini models.
- Input event for recording screen input in sample transcripts.
- Record to sample function for CSV and JSON dataset readers can now return multiple samples.
- Added `debug_errors` option to `eval()` to raise task errors (rather than logging them) so they can be debugged.
- Properly support metrics that return a dict or list of values
- Improved display of prerequisite errors when running `eval()` from a script or notebook.
- Fix `eval_set()` issue with cleaning up failed logs on S3.
- Cleanup Docker containers that fail during sample init.
- Add support for computing metrics for both individual keys within a dictionary but also for the dictionary as a whole
- Fix for Vertex tool calling (don't pass 'additionalProperties').
- Added [SQuAD](https://github.com/UKGovernmentBEIS/inspect_evals/tree/main/src/inspect_evals/squad), [AGIEval](https://github.com/UKGovernmentBEIS/inspect_evals/tree/main/src/inspect_evals/agieval), [IFEval](https://github.com/UKGovernmentBEIS/inspect_ai/blob/main/src/inspect_evals/ifeval/), [PubMedQA](https://github.com/UKGovernmentBEIS/inspect_evals/tree/main/src/inspect_evals/pubmedqa), and [MBPP](https://github.com/UKGovernmentBEIS/inspect_evals/tree/main/src/inspect_evals/mbpp) benchmarks.

## v0.3.27 (6 September 2024)

- Fix missing timestamp issue with running `eval_set()` with an S3-backed log directory.
- Correct rounding behavior for `f1()` and `exact()` scorers.
- Correct normalized text comparison for `exact()` scorer.
- Improved appearance and navigation for sample transcript view.
- Added [MathVista](https://github.com/UKGovernmentBEIS/inspect_evals/tree/main/src/inspect_evals/mathvista) benchmark.

## v0.3.26 (6 September 2024)

- [Eval Sets](https://inspect.aisi.org.uk/eval-sets.html) for running groups of tasks with automatic retries.
- [Per-sample](https://inspect.aisi.org.uk/sandboxing.html#sec-per-sample-sandbox) Sandbox environments can now be specified (e.g. allowing for a distinct Dockerfile or Docker compose file for each sample).
- [input_screen()](https://inspect.aisi.org.uk/interactivity.html) context manager to temporarily clear task display for user input.
- Introduce two new scorers, `f1()` (precision and recall in text matching) and `exact()` (whether normalized text matches exactly).
- Task `metrics` now override built in scorer metrics (previously they were merged). This enables improved re-use of existing scorers where they only change required is a different set of metrics.
- `write_log_dir_manifest()` to write a log header manifest for a log directory.
- Relocate `store()` and `@subtask` from solver to utils module; relocate `transcript()` from solver to log module.
- Add optional user parameter to SandboxEnvironment.exec for specifying the user. Currently only DockerSandboxEnvironment is supported.
- Fix issue with resolving Docker configuration files when not running from the task directory.
- Only populate Docker compose config metadata values when they are used in the file.
- Treat Sandbox exec `cwd` that are relative paths as relative to sample working directory.
- Filter base64 encoded images out of model API call logs.
- Raise error when a Solver does not return a TaskState.
- Only run tests that use model APIs when the `--runapi` flag is passed to `pytest` (prevents unintended token usage)
- Remove `chdir` option from `@tasks` (tasks now always chdir during execution).
- Do not process `.env` files in task directories (all required vars should be specified in the global `.env`).
- Only enable `strict` mode for OpenAI tool calls when all function parameters are required.
- Added [MMMU](https://github.com/UKGovernmentBEIS/inspect_evals/tree/main/src/inspect_evals/mmmu), [CommonsenseQA](https://github.com/UKGovernmentBEIS/inspect_evals/tree/main/src/inspect_evals/commonsense_qa), [MMLU-Pro](https://github.com/UKGovernmentBEIS/inspect_evals/tree/main/src/inspect_evals/mmlu_pro), and [XSTest](https://github.com/UKGovernmentBEIS/inspect_evals/tree/main/src/inspect_evals/xstest) benchmarks.

## v0.3.25 (25 August 2024)

- `Store` for manipulating arbitrary sample state from within solvers and tools.
- `Transcripts` for detailed sample level tracking of model and tool calls, state changes, logging, etc.
- `Subtasks` for delegating work to helper models, sub-agents, etc.
- Integration with Anthropic [prompt caching](https://inspect.aisi.org.uk/caching.html#sec-provider-caching).
- [fail_on_error](https://inspect.aisi.org.uk/errors-and-limits.html#failure-threshold) option to tolerate some threshold of sample failures without failing the evaluation.
- Specify `init` value in default Docker compose file so that exit signals are handled correctly (substantially improves container shutdown performance).
- Add `function` field to `ChatMessageTool` to indicate the name of the function called.
- Added [RACE](https://github.com/UKGovernmentBEIS/inspect_evals/tree/main/src/inspect_evals/race-h/) benchmark.

## v0.3.24 (18 August 2024)

- Support for tool calling for Llama 3.1 models on Bedrock.
- Report JSON schema validation errors to model in tool response.
- Support for `strict` mode in OpenAI tool calls (update to v1.40.0 of `openai` package required).

## v0.3.23 (16 August 2024)

- Support for tool calling for Llama 3.1 models on Azure AI and CloudFlare.
- Increase default `max_tokens` from 1024 to 2048.
- Record individual sample reductions along with results for multi-epoch evals.
- Change default to not log base64 encoded versions of images, as this often resulted in extremely large log files (use `--log-images` to opt back in).
- Update to new Mistral API (v1.0.1 of `mistralai` is now required).
- Support for Llama 3.1 models on Amazon Bedrock
- Eliminate Bedrock dependency on anthropic package (unless using an Anthropic model).
- Improved resolution of AWS region for Bedrock (respecting already defined AWS_REGION and AWS_DEFAULT_REGION)
- Fix bug in match scorer whereby numeric values with periods aren't correctly recognized.
- Added [HumanEval](https://github.com/UKGovernmentBEIS/inspect_evals/tree/main/src/inspect_evals/humaneval), [WinoGrande](https://github.com/UKGovernmentBEIS/inspect_evals/tree/main/src/inspect_evals/winogrande) and [Drop](https://github.com/UKGovernmentBEIS/inspect_evals/tree/main/src/inspect_evals/drop) benchmarks.

## v0.3.22 (07 August 2024)

- Fix issue affecting results of `pass_at_{k}` score reducer.

## v0.3.21 (07 August 2024)

- Add `pass_at_{k}` score reducer to compute the probability of at least 1 correct sample given `k` epochs.
- Improved metrics `value_to_float` string conversion (handle numbers, "true", "false", etc.)
- Log viewer: Ctrl/Cmd+F to find text when running in VS Code.
- Set Claude default `max_tokens` to 4096
- Combine user and assistant messages for Vertex models.
- Warn when using the `name` parameter with task created from `@task` decorated function.
- Make sample `metadata` available in prompt, grading, and self-critique templates.
- Retry on several additional OpenAI errors (APIConnectionError | APITimeoutError | InternalServerError)
- Fix a regression which would cause the 'answer' to be improperly recorded when scoring a sample.

## v0.3.20 (03 August 2024)

- `Epochs` data type for specifying epochs and reducers together (deprecated `epochs_reducer` argument).
- Enable customisation of model generation cache dir via `INSPECT_CACHE_DIR` environment variable.
- Use doc comment description rather than `prompt` attribute of `@tool` for descriptions.
- Include examples section from doc comments in tool descriptions.
- Add `tool_with()` function for adapting tools to have varying names and parameter descriptions.
- Improve recording of `@task` arguments so that dynamically created tasks can be retried.
- Only print `eval-retry` message to terminal for filesystem based tasks.
- Enhance Python logger messages to capture more context from the log record.
- Fix an issue that could result in duplicate display of scorers in log view when using multiple epoch reducers.

## v0.3.19 (02 August 2024)

- [vLLM](https://inspect.aisi.org.uk/models.html#sec-vllm) model provider.
- [Groq](https://groq.com/) model provider.
- [Google Vertex](https://inspect.aisi.org.uk/models.html#google-vertex) model provider.
- [Reduce scores](https://inspect.aisi.org.uk/scorers.html##sec-reducing-epoch) in multi-epoch tasks before computing metrics (defaults to averaging sample values).
- Replace the use of the `bootstrap_std` metric with `stderr` for built in scorers (see [rationale](https://inspect.aisi.org.uk/scorers.html#stderr-note) for details).
- Option to write Python logger entries to an [external file](https://inspect.aisi.org.uk/log-viewer.html#sec-external-file).
- Rename `ToolEnvironment` to `SandboxEnvironment` and `tool_environment()` to `sandbox()` (moving the renamed types from `inspect_ai.tool` to `inspect_ai.util`). Existing symbols will continue to work but will print deprecation errors.
- Moved the `bash()`, `python()`, and `web_search()` functions from `inspect_ai.solver` to `inspect_ai.tool`.  Existing symbols will continue to work but will print deprecation errors.
- Enable parallel execution of tasks that share a working directory.
- Add `chdir` option to `@task` to opt-out of changing the working directory during task execution.
- Enable overriding of default safety settings for Google models.
- Use Python type annotations as the first source of type info for tool functions (fallback to docstrings only if necessary)
- Support for richer types (list, TypeDict, dataclass, Pydantic, etc.) in tool calling.
- Change `ToolInfo` parameters to be directly expressed in JSON Schema (making it much easier to pass them to model provider libraries).
- Validate tool call inputs using JSON Schema and report errors to the model.
- Gracefully handle tool calls that include only a single value (rather than a named dict of parameters).
- Support `tool_choice="any"` for OpenAI models (requires >= 1.24.0 of openai package).
- Make multiple tool calls in parallel. Parallel tool calls occur by default for OpenAI, Anthropic, Mistral, and Groq. You can disable this behavior for OpenAI and Groq with `--parallel-tool-calls false`.
- Invoke rate limit retry for OpenAI APITimeoutError (which they have recently begun returning a lot of more of as a result of httpx.ConnectTimeout, which is only 5 seconds by default.).
- Add `cwd` argument to `SandboxEnvironment.exec()`
- Use `tee` rather than `docker cp` for Docker sandbox environment implementation of `write_file()`.
- Handle duplicate tool call ids in Inspect View.
- Handle sorting sample ids of different types in Inspect View.
- Correctly resolve default model based on CLI --model argument.
- Fix issue with propagating API keys to Azure OpenAI provider.
- Add `azure` model arg for OpenAI provider to force binding (or not binding) to the Azure OpenAI back-end.
- Support for Llama 3 models with the Azure AI provider.
- Add `setup` field to `Sample` for providing a per-sample setup script.
- Score multiple choice questions without parsed answers as incorrect (rather than being an error). Llama 3 and 3.1 models especially often fail to yield an answer.
- Read JSON encoded `metadata` field from samples.
- Show task/display progress immediately (rather than waiting for connections to fill).
- Reduce foreground task contention for Inspect View history loading.
- Ability to host standalone version of Inspect View to view single log files.
- Throw `TimeoutError` if a call to `subprocess()` or `sandbox().exec()` times out (formerly a textual error was returned along with a non-zero exit code).
- Validate name passed to `example_dataset()` (and print available example dataset names).
- Resolve relative image paths within Dataset samples against the directory containing the dataset.
- Preserve `tool_error` text for Anthropic tool call responses.
- Fix issue with rate limit reporting being per task not per eval.
- Set maximum rate limit backoff time to 30 minutes
- Retry with exponential backoff for web_search Google provider.

## v0.3.18 (14 July 2024)

- [Multiple Scorers](https://inspect.aisi.org.uk/scorers.html#sec-multiple-scorers) are now supported for evaluation tasks.
- [Multiple Models](https://inspect.aisi.org.uk/parallelism.html#sec-multiple-models) can now be evaluated in parallel by passing a list of models to `eval()`.
- Add `api_key` to `get_model()` for explicitly specifying an API key for a model.
- Improved handling of very large (> 100MB) log files in Inspect View.
- Use `network_mode: none` for disabling networking by default in Docker tool environments.
- Shorten the default shutdown grace period for Docker container cleanup to 1 second.
- Allow sandbox environment providers to specify a default `max_samples` (set to 25 for the Docker provider).
- Prevent concurrent calls to `eval_async()` (unsafe because of need to change directories for tasks). Parallel task evaluation will instead be implemented as a top-level feature of `eval()` and `eval_async()`.
- Match scorers now return answers consistently even when there is no match.
- Relocate tool related types into a new top-level `inspect_ai.tool` module (previous imports still work fow now, but result in a runtime deprecation warning).
- Decouple tools entirely from solvers and task state (previously they had ways to interact with metadata, removing this coupling will enable tool use in lower level interactions with models). Accordingly, the `call_tools()` function now operates directly on messages rather than task state.
- Support token usage for Google models (Inspect now requires `google-generativeai` v0.5.3).

## v0.3.17 (25 June 2024)

- Optional increased control over the tool use loop via the `call_tools()` function and new `tool_calls` parameter for `generate()`.
- New `per_epoch` option for `CachePolicy` to allow caching to ignore epochs.
- Correctly handle `choices` and `files` when converting `Sample` images to base64.

## v0.3.16 (24 June 2024)

-   Various fixes for the use of Docker tool environments on Windows.
-   Ability to disable cleanup of tool environments via `--no-toolenv-cleanup`.
-   New `inspect toolenv cleanup` command for manually cleaning up tool environments.
-   `ToolError` exception type for explicitly raising tool errors to the model. Formerly, any exception would be surfaced as a tool error to the model. Now, the `ToolError` exception is required for reporting to the model (otherwise other exception types go through the call stack and result in an eval error).
-   Resolve `INSPECT_LOG_DIR` in `.env` file relative to `.env` file parent directory.
-   Use `-` for delimiting `--limit` ranges rather than `,`.
-   Use HF model device for generate (compatibility with multi-GPU).

## v0.3.15 (15 June 2024)

-   [Sandbox Environments](https://inspect.aisi.org.uk/sandboxing.html) for executing tool code in a sandbox.
-   [Caching](https://inspect.aisi.org.uk/caching.html) to reduce the number of model API calls made.
-   The `multiple_choice()` solver now has support for questions with multiple correct answers.
-   More fine grained handling of Claude `BadRequestError` (400) errors (which were formerly all treated as content moderation errors).
-   Filter out empty TextBlockParam when playing messages back to Claude.
-   Automatically combine Claude user messages that include tool content.
-   Revert to "auto" rather than "none" after forced tool call.
-   Provide `TaskState.tools` getter/setter (where the setter automatically syncs the system messages to the specified set of tools).
-   The `use_tools()` function now uses the `TaskState.tools` setter, so replaces the current set of tools entirely rather than appending to it.
-   Set `state.completed = False` when `max_messages` is reached.
-   Allow tools to be declared with no parameters.
-   Allow for null `bytes` field in `Logprobs` and `TopLogprobs`.
-   Support all Llama series models on Bedrock.
-   Added `truthfulqa` benchmark.
-   Added `intercode-ctf` example.

## v0.3.14 (04 June 2024)

-   Stream samples to the evaluation log as they are completed (subject to the new `--log-buffer` option). Always write completed samples in the case of an error or cancelled task.
-   New `"cancelled"` status in eval log for tasks interrupted with SIGINT (e.g. Ctrl-C). Logs are now written for cancellations (previously they were not).
-   Default `--max-samples` (maximum concurrent samples) to `--max-connections`, which will result in samples being more frequently completed and written to the log file.
-   For `eval_retry()`, copy previously completed samples in the log file being retried so that work is not unnecessarily repeated.
-   New `inspect eval-retry` command to retry a log file from a task that ended in error or cancellation.
-   New `retryable_eval_logs()` function and `--retryable` option for `inspect list logs` to query for tasks not yet completed within a log directory.
-   Add `shuffled` property to datasets to determine if they were shuffled.
-   Remove unused `extensions` argument from `list_eval_logs()`.

## v0.3.13 (31 May 2024)

-   Bugfix: Inspect view was not reliably updating when new evaluation logs were written.

## v0.3.12 (31 May 2024)

-   Bugfix: `results` was not defined when no scorer was provided resulting in an error being thrown. Fixed by setting `results = EvalResults()` when no scorer is provided.
-   Bugfix: The viewer was not properly handling samples without scores.

## v0.3.11 (30 May 2024)

-   Update to non-beta version of Anthropic tool use (remove legacy xml tools implementation).

## v0.3.10 (29 May 2024)

-   **BREAKING:** The `pattern` scorer has been modified to match against any (or all) regex match groups. This replaces the previous behaviour when there was more than one group, which would only match the second group.
-   Improved performance for Inspect View on very large datasets (virtualized sample list).
-   ToolChoice `any` option to indicate the model should use at least one tool (supported by Anthropic and Mistral, mapped to `auto` for OpenAI).
-   Tool calls can now return a simple scalar or `list[ContentText | ContentImage]`.
-   Support for updated Anthropic tools beta (tool_choice and image tool results).
-   Report tool_error back to model if it provides invalid JSON for tool calls arguments (formerly this halted the entire eval with an error).
-   New `max_samples` option to control how many samples are run in parallel (still defaults to running all samples in parallel).
-   Add `boolq.py` benchmark.
-   Add `piqa.py` benchmark.
-   View: Improved markdown rendering (properly escape reference links).
-   Improved typing for example_dataset function.
-   Setuptools entry point for loading custom model extensions.
-   Break optional `tuple` return out of `ToolResult` type.
-   Bugfix: always read original sample message(s) for `TaskState.input_text`.
-   Bugfix: remove write counter from log (could have resulted in incomplete/invalid logs propagating to the viewer).
-   Bugfix: handle task names that include spaces in log viewer.

## v0.3.9 (14 May 2024)

-   Add `ollama` local model provider.
-   Add `multi_scorer()` and `majority_vote()` functions for combining multiple scorers into a single score.
-   Add support for multiple model graders in `model_graded_qa()`.
-   Raise `TypeError` for solvers and scorers not declared as `async`.
-   Fallback to standard parse if `NaN` or `Inf` is encountered while reading log file header.
-   Remove deprecated support for matching partial model names (e.g. "gpt" or "claude").

## v0.3.8 (07 May 2024)

-   Exclude null config values from listings in log viewer.

## v0.3.7 (07 May 2024)

-   Add support for logprobs to HF provider, and create uniform API for other providers that support logprobs (Together and OpenAI).
-   Provide an option to merge assistant messages and use it for Anthropoic models (as they don't allow consecutive assistant messages).
-   Supporting infrastructure in Inspect CLI for VS Code extension (additional list and info commands).

## v0.3.6 (06 May 2024)

-   Show first log file immediately (don't wait for fetching metadata for other logs)
-   Add `--version` CLI arg and `inspect info version` command for interrogating version and runtime source path.
-   Fix: exclude `null` config values in output from `inspect info log-file`

## v0.3.5 (04 May 2024)

-   Fix issue with logs from S3 buckets in inspect view.
-   Add `sort()` method to `Dataset` (defaults to sorting by sample input length).
-   Improve tokenization for HF provider (left padding, attention mask, and allow for custom chat template)
-   Improve batching for HF provider (generate as soon as queue fills, thread safety for future.set_result).
-   Various improvements to documentation.

## v0.3.4 (01 May 2024)

-   `write_eval_log()` now ignores unserializable objects in metadata fields.
-   `read_eval_log()` now takes a `str` or `FileInfo` (for compatibility w/ list returned from `list_eval_logs()`).
-   Registry name looks are now case sensitive (fixes issue w/ loading tasks w/ mixed case names).
-   Resiliency to Python syntax errors that occur when enumerating tasks in a directory.
-   Do not throw error if unable to parse or load `.ipynb` file due to lack of dependencies (e.g. `nbformat`).
-   Various additions to log viewer display (log file name, dataset/scorer in listing, filter by complex score types).
-   Improvements to markdown rendering in log viewer (don't render intraword underscores, escape html tags).

## v0.3.3 (28 April 2024)

-   `inspect view` command for viewing eval log files.
-   `Score` now has an optional `answer` field, which denotes the answer text extracted from model output.
-   Accuracy metrics now take an optional `ValueToFloat` function for customising how textual values mapped to float.
-   Made `model_graded_qa` more flexible with separate `instruction` template and `grade_pattern`, as well providing `partial_credit` as an option.
-   Modify the default templates for `chain_of_thought()` and `self_critique()` to instruct the model to reply with `ANSWER: $ANSWER` at the end on its own line.
-   Improved numeric extraction for `match(numeric=True)` (better currency and decimal handling).
-   Improve `answer()` patterns so that they detect letter and word answers both within and at the end of model output.
-   `Plan` now has an optional `cleanup` function which can be used to free per-sample resources (e.g. Docker containers) even in the case of an evaluation error.
-   Add `Dataset.filter` method for filtering samples using a predicate.
-   `Dataset` slices (e.g. `dataset[0:100]`) now return a `Dataset` rather than `list[Sample]`.
-   Relative path to `INSPECT_LOG_DIR` in `.env` file is now correctly resolved for execution within subdirectories.
-   `inspect list tasks` and `list_tasks()` now only parse source files (rather than loading them), ensuring that it is fast even for task files that have non-trivial global initialisation.
-   `inspect list logs` and `list_eval_logs()` now enumerate log files recursively by default, and only enumerate json files that match log file naming conventions.
-   Provide `header_only` option for `read_eval_log()` and `inspect info log-file` for bypassing the potentially expensive reading of samples.
-   Provide `filter` option for `list_eval_logs()` to filter based on log file header info (i.e. anything but samples).
-   Added `__main__.py` entry point for invocation via `python3 -m inspect_ai`.
-   Removed prompt and callable from model `ToolDef` (renamed to `ToolInfo`).
-   Fix issue with accesses of `completion` property on `ModelOutput` with no choices.

## v0.3.2 (21 April 2024)

-   Initial release.<|MERGE_RESOLUTION|>--- conflicted
+++ resolved
@@ -1,12 +1,10 @@
-<<<<<<< HEAD
 ## Unreleased
 
 - Support for using tools from [Model Context Protocol](https://inspect.aisi.org.uk/tools-mcp.html) providers.
-=======
+
 ## v0.3.84 (07 April 2025)
 
 - Bugfix: Suppress link click behavior in vscode links.
->>>>>>> 6c6e45b7
 
 ## v0.3.83 (07 April 2025)
 
