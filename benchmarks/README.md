--- conflicted
+++ resolved
@@ -1,16 +1,9 @@
 ## Benchmarks
 
-<<<<<<< HEAD
-This directory contains evals for several benchmarks. Datasets for evals are not embedded in the repository but are rather either downloaded either directly from their source URL or via Hugging Face datasets. To use Hugging Face datasets please install the datasets package with `pip install datasets`.
-
-| Benchmark                                                                                       | Reference                            |                                                  Code | Dataset      |
-|---------------------|-----------------|----------------:|-----------------|
-=======
 This directory contains evals for several benchmarks. Datasets for evals are not embedded in the repository but are rather downloaded either directly from their source URL or via Hugging Face datasets. To use Hugging Face datasets please install the datasets package with `pip install datasets`.
 
 | Benchmark                                                                                       | Reference                            |                                                  Code | Dataset      |
 |-----------------------------|--------------|--------------:|--------------|
->>>>>>> 601e1d70
 | MMLU: Measuring Massive Multitask Language Understanding                                        | <https://arxiv.org/abs/2009.03300>   |                                    [mmlu.py](mmlu.py) | Download     |
 | MMLU-Pro: A More Robust and Challenging Multi-Task Language Understanding Benchmark             | <https://arxiv.org/abs/2009.03300>   |                   [mmlu_pro.py](mmlu_pro/mmlu_pro.py) | HuggingFace  |
 | MATH: Measuring Mathematical Problem Solving With the MATH Dataset                              | <https://arxiv.org/abs/2103.03874>   |          [mathematics.py](mathematics/mathematics.py) | Download     |
@@ -28,13 +21,9 @@
 | MMMU: A Massive Multi-discipline Multimodal Understanding and Reasoning Benchmark.              | <https://arxiv.org/abs/2311.16502>   |                               [mmmu.py](mmmu/mmmu.py) | Hugging Face |
 | CommonsenseQA: A Question Answering Challenge Targeting Commonsense Knowledge                   | <https://arxiv.org/pdf/1811.00937v2> | [commonsense_qa.py](commonsense_qa/commonsense_qa.py) | Hugging Face |
 | XSTest: A benchmark for identifying exaggerated safety behaviours in LLM's                      | <https://arxiv.org/abs/2308.01263>   |                         [xstest.py](xstest/xstest.py) | Hugging Face |
-<<<<<<< HEAD
-| MathVista: Evaluating Mathematical Reasoning in Visual Contexts                                 | <https://arxiv.org/abs/2310.02255>   |                [mathvista.py](mathvista/mathvista.py) | Hugging Face |
-=======
 | MathVista: Evaluating Mathematical Reasoning in Visual Contexts                                 | <https://arxiv.org/abs/2310.02255>   |                [mathvista.py](mathvista/mathvista.py) | Hugging Face |
 | SQuAD: A Reading Comprehension Benchmark requiring reasoning over Wikipedia articles | <https://arxiv.org/pdf/1806.03822>   |             [squad.py](squad/squad.py) | Hugging Face |
 | IFEval: Instruction-Following Evaluation for Large Language Models                 | <https://arxiv.org/pdf/2311.07911> |   [ifeval.py](ifeval/ifeval.py) | Hugging Face |
 | AGIEval: A Human-Centric Benchmark for Evaluating Foundation Models                 | <https://arxiv.org/pdf/2304.06364> |   [agieval_en.py](agieval/agieval_en.py) | Download |
 | PubMedQA: A Dataset for Biomedical Research Question Answering                                  | <https://arxiv.org/abs/1909.06146>   |                   [pubmedqa.py](pubmedqa/pubmedqa.py) | Hugging Face
-| MBPP: Mostly Basic Python Problems                                                              | <https://arxiv.org/abs/2108.07732>   |   [mbpp.py](mbpp/mbpp.py) | Hugging Face |
->>>>>>> 601e1d70
+| MBPP: Mostly Basic Python Problems                                                              | <https://arxiv.org/abs/2108.07732>   |   [mbpp.py](mbpp/mbpp.py) | Hugging Face |